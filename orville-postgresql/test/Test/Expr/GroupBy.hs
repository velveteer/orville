--- conflicted
+++ resolved
@@ -97,11 +97,7 @@
           Expr.queryExpr
             (Expr.selectClause $ Expr.selectExpr Nothing)
             (Expr.selectColumns [fooColumn, barColumn])
-<<<<<<< HEAD
-            (Just $ Expr.tableExpr (Expr.tableFromItem testTable) Nothing (groupByClause test) Nothing Nothing Nothing)
-=======
-            (Just $ Expr.tableExpr (Expr.referencesTable testTable) Nothing (groupByClause test) Nothing Nothing Nothing Nothing)
->>>>>>> cc252ccd
+            (Just $ Expr.tableExpr (Expr.tableFromItem testTable) Nothing (groupByClause test) Nothing Nothing Nothing Nothing)
 
       Execution.readRows result
 
