--- conflicted
+++ resolved
@@ -256,13 +256,8 @@
       RawSql.execute connection $
         Expr.queryExpr
           (Expr.selectClause $ Expr.selectExpr Nothing)
-<<<<<<< HEAD
           (Expr.selectColumns [Marshall.fieldColumnName Nothing fieldDef])
-          (Just $ Expr.tableExpr (Expr.tableFromItem testTable) Nothing Nothing Nothing Nothing Nothing)
-=======
-          (Expr.selectColumns [Marshall.fieldColumnName fieldDef])
-          (Just $ Expr.tableExpr (Expr.referencesTable testTable) Nothing Nothing Nothing Nothing Nothing Nothing)
->>>>>>> cc252ccd
+          (Just $ Expr.tableExpr (Expr.tableFromItem testTable) Nothing Nothing Nothing Nothing Nothing Nothing)
 
     Execution.readRows result
 
@@ -306,13 +301,8 @@
       RawSql.execute connection $
         Expr.queryExpr
           (Expr.selectClause $ Expr.selectExpr Nothing)
-<<<<<<< HEAD
           (Expr.selectColumns [Marshall.fieldColumnName Nothing fieldDef])
-          (Just $ Expr.tableExpr (Expr.tableFromItem testTable) Nothing Nothing Nothing Nothing Nothing)
-=======
-          (Expr.selectColumns [Marshall.fieldColumnName fieldDef])
-          (Just $ Expr.tableExpr (Expr.referencesTable testTable) Nothing Nothing Nothing Nothing Nothing Nothing)
->>>>>>> cc252ccd
+          (Just $ Expr.tableExpr (Expr.tableFromItem testTable) Nothing Nothing Nothing Nothing Nothing Nothing)
 
     Execution.readRows result
 
@@ -381,13 +371,8 @@
       RawSql.execute connection $
         Expr.queryExpr
           (Expr.selectClause $ Expr.selectExpr Nothing)
-<<<<<<< HEAD
           (Expr.selectColumns [Marshall.fieldColumnName Nothing fieldDef])
-          (Just $ Expr.tableExpr (Expr.tableFromItem testTable) Nothing Nothing Nothing Nothing Nothing)
-=======
-          (Expr.selectColumns [Marshall.fieldColumnName fieldDef])
-          (Just $ Expr.tableExpr (Expr.referencesTable testTable) Nothing Nothing Nothing Nothing Nothing Nothing)
->>>>>>> cc252ccd
+          (Just $ Expr.tableExpr (Expr.tableFromItem testTable) Nothing Nothing Nothing Nothing Nothing Nothing)
 
     Execution.readRows result
 
