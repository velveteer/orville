--- conflicted
+++ resolved
@@ -13,27 +13,17 @@
 import qualified Orville.PostgreSQL.Internal.Execute as Execute
 import qualified Orville.PostgreSQL.Internal.Expr as Expr
 import qualified Orville.PostgreSQL.Internal.MonadOrville as MonadOrville
-<<<<<<< HEAD
 import Orville.PostgreSQL.Internal.ReturningOption (NoReturningClause, ReturningClause, ReturningOption (WithReturning, WithoutReturning))
-import Orville.PostgreSQL.Internal.SqlMarshaller (SqlMarshaller)
+import Orville.PostgreSQL.Internal.SqlMarshaller (AnnotatedSqlMarshaller)
 import Orville.PostgreSQL.Internal.TableDefinition (TableDefinition, mkInsertExpr, tableMarshaller)
-=======
-import Orville.PostgreSQL.Internal.SqlMarshaller (AnnotatedSqlMarshaller)
-import Orville.PostgreSQL.Internal.TableDefinition (ReturningOption (WithReturning, WithoutReturning), TableDefinition, mkInsertExpr, tableMarshaller)
->>>>>>> 0c031749
 
 {- | Represents an @INSERT@ statement that can be executed against a database. An 'Insert' has a
   'SqlMarshaller' bound to it that, when the insert returns data from the database, will be used to
   decode the database result set when it is executed.
 -}
-<<<<<<< HEAD
 data Insert readEntity returningClause where
-  Insert :: SqlMarshaller writeEntity readEntity -> Expr.InsertExpr -> Insert readEntity NoReturningClause
-  InsertReturning :: SqlMarshaller writeEntity readEntity -> Expr.InsertExpr -> Insert readEntity ReturningClause
-=======
-data Insert readEntity where
-  Insert :: AnnotatedSqlMarshaller writeEntity readEntity -> Expr.InsertExpr -> Insert readEntity
->>>>>>> 0c031749
+  Insert :: AnnotatedSqlMarshaller writeEntity readEntity -> Expr.InsertExpr -> Insert readEntity NoReturningClause
+  InsertReturning :: AnnotatedSqlMarshaller writeEntity readEntity -> Expr.InsertExpr -> Insert readEntity ReturningClause
 
 {- |
   Extracts the query that will be run when the insert is executed. Normally you
@@ -88,13 +78,7 @@
   NonEmpty writeEntity ->
   Insert readEntity returningClause
 insertTable returningOption tableDef entities =
-<<<<<<< HEAD
   rawInsertExpr returningOption (tableMarshaller tableDef) (mkInsertExpr returningOption tableDef entities)
-=======
-  rawInsertExpr
-    (tableMarshaller tableDef)
-    (mkInsertExpr returningOption tableDef entities)
->>>>>>> 0c031749
 
 {- |
   Builds an 'Insert' that will execute the specified query and use the given 'SqlMarshaller' to
@@ -106,11 +90,6 @@
   that Orville supports using the expression building functions, or use @RawSql.fromRawSql@ to build
   a raw 'Expr.InsertExpr'.
 -}
-<<<<<<< HEAD
-rawInsertExpr :: ReturningOption returningClause -> SqlMarshaller writeEntity readEntity -> Expr.InsertExpr -> Insert readEntity returningClause
+rawInsertExpr :: ReturningOption returningClause -> AnnotatedSqlMarshaller writeEntity readEntity -> Expr.InsertExpr -> Insert readEntity returningClause
 rawInsertExpr WithReturning = InsertReturning
-rawInsertExpr WithoutReturning = Insert
-=======
-rawInsertExpr :: AnnotatedSqlMarshaller writeEntity readEntity -> Expr.InsertExpr -> Insert readEntity
-rawInsertExpr = Insert
->>>>>>> 0c031749
+rawInsertExpr WithoutReturning = Insert