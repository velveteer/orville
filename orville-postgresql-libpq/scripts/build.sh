#!/bin/sh

set -e

SHOULD_BE_VERBOSE=0
SHOULD_SKIP_IMAGE_BUILD=0

# Process arguments at the beginning to influence verbosity as early as possible.
for arg in "$@"
do
  case ${arg} in
    -v|--verbose)
      SHOULD_BE_VERBOSE=1
      shift
      ;;
    --skip-image-build)
      SHOULD_SKIP_IMAGE_BUILD=1
      shift
      ;;
    -h|--help)
      printf "Usage: build.sh [--verbose] [--skip-image-build]"
      exit 0;
      ;;
    *)
      if [ "$#" -gt 0 ]; then
        shift; # shift only if possible
      fi
      ;;
  esac
done


# define helper functions

## echo only on verbose mode
echo_when_verbose() {
  if [ "$SHOULD_BE_VERBOSE" -eq 1 ]; then
    echo "$1"
  fi
}

if ! command -v docker-compose 2>/dev/null 1>/dev/null; then
  printf "docker-compose is used to build, but wasn't found!";
  exit 1;
else
  # the actual logic of what "build" means

  if [ "$SHOULD_SKIP_IMAGE_BUILD" -eq 0 ]; then
    echo_when_verbose "We start by ensuring the docker image is up to date\n"
    docker-compose build
  fi

  echo_when_verbose "Going to run formatting against the codebase.\n"
  docker-compose run --rm dev sh ./scripts/format-repo.sh

  echo_when_verbose "Now verifying documentation.\n"
  ( cd ../docs
    docker-compose run --rm --build docs /orville-root/GETTING-STARTED.md
    docker-compose run --rm --build docs /orville-root/SQL-MARSHALLER.md
    docker-compose run --rm --build docs /orville-root/PLAN.md
<<<<<<< HEAD
    docker-compose run --rm --build docs /orville-root/JSON.md
=======
    docker-compose run --rm --build docs /orville-root/MIGRATION.md
>>>>>>> 62066911
  )

  echo_when_verbose "Now running the tests against the supported stack resolvers.\n"
  docker-compose run --rm dev sh ./scripts/test-all

fi<|MERGE_RESOLUTION|>--- conflicted
+++ resolved
@@ -58,11 +58,8 @@
     docker-compose run --rm --build docs /orville-root/GETTING-STARTED.md
     docker-compose run --rm --build docs /orville-root/SQL-MARSHALLER.md
     docker-compose run --rm --build docs /orville-root/PLAN.md
-<<<<<<< HEAD
+    docker-compose run --rm --build docs /orville-root/MIGRATION.md
     docker-compose run --rm --build docs /orville-root/JSON.md
-=======
-    docker-compose run --rm --build docs /orville-root/MIGRATION.md
->>>>>>> 62066911
   )
 
   echo_when_verbose "Now running the tests against the supported stack resolvers.\n"
