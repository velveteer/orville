--- conflicted
+++ resolved
@@ -188,16 +188,9 @@
 
       result <-
         RawSql.execute connection $
-<<<<<<< HEAD
-          Expr.queryExprToSql $
-            Expr.queryExpr
-              (Expr.selectColumns [FieldDef.fieldColumnName fieldDef])
-              (Expr.tableExpr testTable Nothing Nothing Nothing)
-=======
           Expr.queryExpr
             (Expr.selectColumns [FieldDef.fieldColumnName fieldDef])
-            (Expr.tableExpr testTable Nothing Nothing Nothing)
->>>>>>> 0e5a4860
+            (Expr.tableExpr testTable Nothing Nothing Nothing Nothing)
 
       Result.readRows result
 
@@ -231,16 +224,9 @@
 
       result <-
         RawSql.execute connection $
-<<<<<<< HEAD
-          Expr.queryExprToSql $
-            Expr.queryExpr
-              (Expr.selectColumns [FieldDef.fieldColumnName fieldDef])
-              (Expr.tableExpr testTable Nothing Nothing Nothing)
-=======
           Expr.queryExpr
             (Expr.selectColumns [FieldDef.fieldColumnName fieldDef])
-            (Expr.tableExpr testTable Nothing Nothing Nothing)
->>>>>>> 0e5a4860
+            (Expr.tableExpr testTable Nothing Nothing Nothing Nothing)
 
       Result.readRows result
 
