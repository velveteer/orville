--- conflicted
+++ resolved
@@ -108,13 +108,12 @@
               (SO.where_ $ SO.whereNotIn fooField (SqlValue.fromInt32 10 NEL.:| [SqlValue.fromInt32 20]))
         )
       ,
-<<<<<<< HEAD
         ( String.fromString "distinct generates expected sql"
         , Property.singletonProperty $
             assertDistinctEquals
               (Just "SELECT DISTINCT ")
               (SO.distinct)
-=======
+      ,
         ( String.fromString "orderBy generates expected sql"
         , Property.singletonProperty $
             assertOrderByClauseEquals
@@ -150,7 +149,6 @@
               ( (SO.groupBy . Expr.groupByExpr $ RawSql.fromString "foo")
                   <> (SO.groupBy . Expr.groupByExpr . RawSql.toRawSql $ FieldDef.fieldColumnName barField)
               )
->>>>>>> d2294daf
         )
       ]
 
